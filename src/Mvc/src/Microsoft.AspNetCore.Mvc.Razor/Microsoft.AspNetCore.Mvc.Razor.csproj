﻿<Project Sdk="Microsoft.NET.Sdk">

  <PropertyGroup>
    <Description>ASP.NET Core MVC Razor view engine for CSHTML files.</Description>
    <TargetFramework>netcoreapp3.0</TargetFramework>
    <NoWarn>$(NoWarn);CS1591</NoWarn>
    <GenerateDocumentationFile>true</GenerateDocumentationFile>
    <PackageTags>aspnetcore;aspnetcoremvc;cshtml;razor</PackageTags>
  </PropertyGroup>

  <ItemGroup>
    <Reference Include="Microsoft.AspNetCore.Mvc.ViewFeatures" />

    <PackageReference Include="Microsoft.AspNetCore.Razor.Runtime" Version="$(MicrosoftAspNetCoreRazorRuntimePackageVersion)" />
<<<<<<< HEAD
    <PackageReference Include="Microsoft.Extensions.Caching.Memory" Version="$(MicrosoftExtensionsCachingMemoryPackageVersion)" />
    <PackageReference Include="Microsoft.Extensions.FileProviders.Composite" Version="$(MicrosoftExtensionsFileProvidersCompositePackageVersion)" />
  </ItemGroup>

=======
    <PackageReference Include="Microsoft.CodeAnalysis.Razor" Version="$(MicrosoftCodeAnalysisRazorPackageVersion)" />
    <Reference Include="Microsoft.CodeAnalysis.CSharp" />
    <Reference Include="Microsoft.Extensions.Caching.Memory" />
    <Reference Include="Microsoft.Extensions.FileProviders.Composite" />
  </ItemGroup>

  <ItemGroup>
    <SignedPackageFile Include="$(TargetPath)" PackagePath="lib/$(TargetFramework)/$(TargetFileName)" Certificate="$(AssemblySigningCertName)" />
  </ItemGroup>

  <Target Name="PopulateNuspec" BeforeTargets="GenerateNuspec" DependsOnTargets="BuiltProjectOutputGroup;DebugSymbolsProjectOutputGroup;DocumentationProjectOutputGroup">

    <!-- We can uncomment the below block once https://github.com/aspnet/AspNetCore/issues/6070 is fixed. -->
    <!--

    <PropertyGroup>
      <SrcPath>$([MSBuild]::GetDirectoryNameOfFileAbove($(MSBuildThisFileDirectory)..\, Directory.Build.props))\src\</SrcPath>
    </PropertyGroup>
    <MSBuild Projects="$(SrcPath)Razor\Mvc.Razor.Extensions\src\Microsoft.AspNetCore.Mvc.Razor.Extensions.csproj;
                       $(SrcPath)Razor\Razor.Runtime\src\Microsoft.AspNetCore.Razor.Runtime.csproj;
                       $(SrcPath)Razor\CodeAnalysis.Razor\src\Microsoft.CodeAnalysis.Razor.csproj;"
              Targets="_GetPackageVersionInfo" Properties="DesignTimeBuild=true;NoBuild=true">
      <Output TaskParameter="TargetOutputs" ItemName="_DependencyPackageInfo" />
    </MSBuild>
    <PropertyGroup>
      <MicrosoftAspNetCoreMvcRazorExtensionsPackageVersion>@(_DependencyPackageInfo->WithMetadataValue('PackageId', 'Microsoft.AspNetCore.Mvc.Razor.Extensions')->Metadata('PackageVersion'))</MicrosoftAspNetCoreMvcRazorExtensionsPackageVersion>
      <MicrosoftAspNetCoreRazorRuntimePackageVersion>@(_DependencyPackageInfo->WithMetadataValue('PackageId', 'Microsoft.AspNetCore.Razor.Runtime')->Metadata('PackageVersion'))</MicrosoftAspNetCoreRazorRuntimePackageVersion>
      <MicrosoftCodeAnalysisRazorPackageVersion>@(_DependencyPackageInfo->WithMetadataValue('PackageId', 'Microsoft.CodeAnalysis.Razor')->Metadata('PackageVersion'))</MicrosoftCodeAnalysisRazorPackageVersion>
    </PropertyGroup>
    -->

    <PropertyGroup>
      <!-- Make sure we create a symbols.nupkg -->
      <IncludeSymbols>true</IncludeSymbols>
      <NuspecProperties>
        id=$(MSBuildProjectName);
        version=$(PackageVersion);
        authors=$(Authors);
        licenseUrl=$(PackageLicenseUrl);
        projectUrl=$(PackageProjectUrl);
        iconUrl=$(PackageIconUrl);
        copyright=$(Copyright);
        description=$(Description);
        tags=$([MSBuild]::Escape($(PackageTags)));
        serviceable=$(Serviceable);
        repositoryUrl=$(RepositoryUrl);
        repositoryCommit=$(RepositoryCommit);
        targetframework=$(TargetFramework);
        MicrosoftAspNetCoreMvcRazorExtensionsPackageVersion=$(MicrosoftAspNetCoreMvcRazorExtensionsPackageVersion);
        MicrosoftAspNetCoreRazorRuntimePackageVersion=$(MicrosoftAspNetCoreRazorRuntimePackageVersion);
        MicrosoftCodeAnalysisRazorPackageVersion=$(MicrosoftCodeAnalysisRazorPackageVersion);
        MicrosoftCodeAnalysisCSharpPackageVersion=$(MicrosoftCodeAnalysisCSharpPackageVersion);
        MicrosoftExtensionsCachingMemoryPackageVersion=$(MicrosoftExtensionsCachingMemoryPackageVersion);
        MicrosoftExtensionsFileProvidersCompositePackageVersion=$(MicrosoftExtensionsFileProvidersCompositePackageVersion);
        MicrosoftDiaSymReaderNativePackageVersion=$(MicrosoftDiaSymReaderNativePackageVersion);
        OutputBinary=@(BuiltProjectOutputGroupOutput);
        OutputDocumentation=@(DocumentationProjectOutputGroupOutput);
        OutputSymbol=@(DebugSymbolsProjectOutputGroupOutput);
      </NuspecProperties>
    </PropertyGroup>
  </Target>
>>>>>>> 21bdedbe
</Project><|MERGE_RESOLUTION|>--- conflicted
+++ resolved
@@ -10,74 +10,9 @@
 
   <ItemGroup>
     <Reference Include="Microsoft.AspNetCore.Mvc.ViewFeatures" />
-
-    <PackageReference Include="Microsoft.AspNetCore.Razor.Runtime" Version="$(MicrosoftAspNetCoreRazorRuntimePackageVersion)" />
-<<<<<<< HEAD
-    <PackageReference Include="Microsoft.Extensions.Caching.Memory" Version="$(MicrosoftExtensionsCachingMemoryPackageVersion)" />
-    <PackageReference Include="Microsoft.Extensions.FileProviders.Composite" Version="$(MicrosoftExtensionsFileProvidersCompositePackageVersion)" />
-  </ItemGroup>
-
-=======
-    <PackageReference Include="Microsoft.CodeAnalysis.Razor" Version="$(MicrosoftCodeAnalysisRazorPackageVersion)" />
-    <Reference Include="Microsoft.CodeAnalysis.CSharp" />
+    <Reference Include="Microsoft.AspNetCore.Razor.Runtime" />
     <Reference Include="Microsoft.Extensions.Caching.Memory" />
     <Reference Include="Microsoft.Extensions.FileProviders.Composite" />
   </ItemGroup>
 
-  <ItemGroup>
-    <SignedPackageFile Include="$(TargetPath)" PackagePath="lib/$(TargetFramework)/$(TargetFileName)" Certificate="$(AssemblySigningCertName)" />
-  </ItemGroup>
-
-  <Target Name="PopulateNuspec" BeforeTargets="GenerateNuspec" DependsOnTargets="BuiltProjectOutputGroup;DebugSymbolsProjectOutputGroup;DocumentationProjectOutputGroup">
-
-    <!-- We can uncomment the below block once https://github.com/aspnet/AspNetCore/issues/6070 is fixed. -->
-    <!--
-
-    <PropertyGroup>
-      <SrcPath>$([MSBuild]::GetDirectoryNameOfFileAbove($(MSBuildThisFileDirectory)..\, Directory.Build.props))\src\</SrcPath>
-    </PropertyGroup>
-    <MSBuild Projects="$(SrcPath)Razor\Mvc.Razor.Extensions\src\Microsoft.AspNetCore.Mvc.Razor.Extensions.csproj;
-                       $(SrcPath)Razor\Razor.Runtime\src\Microsoft.AspNetCore.Razor.Runtime.csproj;
-                       $(SrcPath)Razor\CodeAnalysis.Razor\src\Microsoft.CodeAnalysis.Razor.csproj;"
-              Targets="_GetPackageVersionInfo" Properties="DesignTimeBuild=true;NoBuild=true">
-      <Output TaskParameter="TargetOutputs" ItemName="_DependencyPackageInfo" />
-    </MSBuild>
-    <PropertyGroup>
-      <MicrosoftAspNetCoreMvcRazorExtensionsPackageVersion>@(_DependencyPackageInfo->WithMetadataValue('PackageId', 'Microsoft.AspNetCore.Mvc.Razor.Extensions')->Metadata('PackageVersion'))</MicrosoftAspNetCoreMvcRazorExtensionsPackageVersion>
-      <MicrosoftAspNetCoreRazorRuntimePackageVersion>@(_DependencyPackageInfo->WithMetadataValue('PackageId', 'Microsoft.AspNetCore.Razor.Runtime')->Metadata('PackageVersion'))</MicrosoftAspNetCoreRazorRuntimePackageVersion>
-      <MicrosoftCodeAnalysisRazorPackageVersion>@(_DependencyPackageInfo->WithMetadataValue('PackageId', 'Microsoft.CodeAnalysis.Razor')->Metadata('PackageVersion'))</MicrosoftCodeAnalysisRazorPackageVersion>
-    </PropertyGroup>
-    -->
-
-    <PropertyGroup>
-      <!-- Make sure we create a symbols.nupkg -->
-      <IncludeSymbols>true</IncludeSymbols>
-      <NuspecProperties>
-        id=$(MSBuildProjectName);
-        version=$(PackageVersion);
-        authors=$(Authors);
-        licenseUrl=$(PackageLicenseUrl);
-        projectUrl=$(PackageProjectUrl);
-        iconUrl=$(PackageIconUrl);
-        copyright=$(Copyright);
-        description=$(Description);
-        tags=$([MSBuild]::Escape($(PackageTags)));
-        serviceable=$(Serviceable);
-        repositoryUrl=$(RepositoryUrl);
-        repositoryCommit=$(RepositoryCommit);
-        targetframework=$(TargetFramework);
-        MicrosoftAspNetCoreMvcRazorExtensionsPackageVersion=$(MicrosoftAspNetCoreMvcRazorExtensionsPackageVersion);
-        MicrosoftAspNetCoreRazorRuntimePackageVersion=$(MicrosoftAspNetCoreRazorRuntimePackageVersion);
-        MicrosoftCodeAnalysisRazorPackageVersion=$(MicrosoftCodeAnalysisRazorPackageVersion);
-        MicrosoftCodeAnalysisCSharpPackageVersion=$(MicrosoftCodeAnalysisCSharpPackageVersion);
-        MicrosoftExtensionsCachingMemoryPackageVersion=$(MicrosoftExtensionsCachingMemoryPackageVersion);
-        MicrosoftExtensionsFileProvidersCompositePackageVersion=$(MicrosoftExtensionsFileProvidersCompositePackageVersion);
-        MicrosoftDiaSymReaderNativePackageVersion=$(MicrosoftDiaSymReaderNativePackageVersion);
-        OutputBinary=@(BuiltProjectOutputGroupOutput);
-        OutputDocumentation=@(DocumentationProjectOutputGroupOutput);
-        OutputSymbol=@(DebugSymbolsProjectOutputGroupOutput);
-      </NuspecProperties>
-    </PropertyGroup>
-  </Target>
->>>>>>> 21bdedbe
 </Project>